<<<<<<< HEAD
"""Metadata API package."""
=======
"""Metadata API package."""

from . import tasks as tasks
>>>>>>> 59cd6cef
<|MERGE_RESOLUTION|>--- conflicted
+++ resolved
@@ -1,7 +1,3 @@
-<<<<<<< HEAD
-"""Metadata API package."""
-=======
 """Metadata API package."""
 
-from . import tasks as tasks
->>>>>>> 59cd6cef
+from . import tasks as tasks