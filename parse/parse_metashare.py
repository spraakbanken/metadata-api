--- conflicted
+++ resolved
@@ -259,15 +259,11 @@
             new_dict["sv"] = [name_sv]
         elif name_neutral in resource_text_files:
             new_dict["sv"] = [name_neutral]
-        elif name_en in resource_text_files and name_sv not in resource_text_files:
-            new_dict["sv"] = [name_en]
 
         if name_en in resource_text_files:
             new_dict["en"] = [name_en]
         elif name_neutral in resource_text_files:
             new_dict["en"] = [name_neutral]
-        elif name_sv in resource_text_files and name_en not in resource_text_files:
-            new_dict["en"] = [name_sv]
 
         if new_dict:
             resource_mappings[i] = new_dict
@@ -301,40 +297,6 @@
     return resource_texts
 
 
-<<<<<<< HEAD
-=======
-def get_resource_texts_files(directory=IN_RESOURCE_TEXTS):
-    """Get list of resource text files."""
-    resource_text_files = set()
-    for filename in sorted(os.listdir(directory)):
-        resource_text_files.add(filename)
-    return resource_text_files
-
-
-def extend_resource_text_mapping(resource_ids):
-    """Extend resource_mappings with files that follow naming standard."""
-    resource_text_files = get_resource_texts_files()
-    for i in resource_ids:
-        if i not in resource_mappings:
-            name_neutral = i + ".html"
-            name_sv = i + "_swe.html"
-            name_en = i + "_eng.html"
-            new_dict = {}
-            if name_sv in resource_text_files:
-                new_dict["sv"] = [name_sv]
-            elif name_neutral in resource_text_files:
-                new_dict["sv"] = [name_neutral]
-
-            if name_en in resource_text_files:
-                new_dict["en"] = [name_en]
-            elif name_neutral in resource_text_files:
-                new_dict["en"] = [name_neutral]
-
-            if new_dict:
-                resource_mappings[i] = new_dict
-
-
->>>>>>> 65781d0f
 def set_description_bool(resources, resource_texts):
     """Add bool 'has_description' for every resource."""
     for i in resources:
