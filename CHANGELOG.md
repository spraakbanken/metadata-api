--- conflicted
+++ resolved
@@ -15,10 +15,7 @@
 ### Changed
 
 - Flask is replaced with FastAPI as the web framework and the app is run asynchronously.
-<<<<<<< HEAD
-=======
 - Minimal Python version is now 3.11.
->>>>>>> 59cd6cef
 - The app is now run with `uvicorn` instead of `gunicorn`.
 - Cache-renewal is now done in a background task with Celery, using Redis as broker.
 - Change preferred installation method to use `uv` for dependency management.
