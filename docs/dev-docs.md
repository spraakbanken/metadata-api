# Developer documentation

## Project structure

This project contains the following main components:

- [**`metadata_api`**](/metadata_api/) - A REST API that serves [metadata](https://github.com/spraakbanken/metadata) for
  Språkbanken Text's corpora, lexicons, models, analyses, and utilities (mainly used by our site at spraakbanken.gu.se).
  For documentation, see below.
- [**`parse_yaml.py`**](/metadata_api/parse_yaml.py) - A script that prepares data for the REST API. This component is
  called automatically upon [cache renewal](#cache-renewal) but can also be run as a script locally (although this
  functionality is deprecated).
- [**`tasks.py`**](/metadata_api/tasks.py) - Celery background tasks for the REST API, e.g. for cache renewal.
- [**`gen_pids.py`**](/gen_pids/gen_pids.py) - A Python script that generates new PIDs (Datacite DOIs) by reading our
  metadata YAML files and registering resources at Datacite. For documentation, see the code comments and
  [`pid_creation.md`](/docs/pid_creation.md).
- [**`gen_pids.sh`**](gen_pids.sh) - A shell script that runs periodically on the server (via cron) and calls
  [`gen_pids.py`](/gen_pids/gen_pids.py).

## Logging

Logging is configured via environment variables in `metadata_api/settings.py`. Important variables:

- `LOG_LEVEL` (default: `INFO`)
<<<<<<< HEAD
- `LOG_TO_FILE` (default: `True`): If `True`, logs are saved to `logs/metadata_api_<DATE>.log`. If `False`, logs are
  sent only to stdout.
=======
- `LOG_TO_FILE` (default: `True`): Logs always go to stdout; if `True`, they are also saved to
  `logs/metadata_api_<DATE>.log`.
>>>>>>> 59cd6cef

When running the development server (`python run.py`), logs are always sent to the console and the log level is set to
`DEBUG`. The log level can be changed with the `--log-level` argument.

## Caching

Caching can be used in the API to improve response times. [Memcached](https://memcached.org/) is used for this purpose
and can be configured in `.env` with the following settings:

```env
MEMCACHED_SERVER="localhost:11211"  # Set to "" to disable caching
```

### What is being cached?

- All data for each resource type as a dictionary (example key: `corpus.json`)
- Data for each resource as a dictionary (example key: `attasidor`)
- Resource descriptions for each resource that has one (example key: `res_descr_attasidor`)

### Cache renewal

Cache renewal can be triggered by calling the `/renew-cache` route. This will trigger a background task with celery that
will do the following:

- Changes from the [metadata repository](https://github.com/spraakbanken/metadata) will be pulled from GitHub to update
  the metadata YAML files.
- Metadata YAML files will be reprocessed (either all of them or just the ones specified by the `resource-paths`
  parameter, or the files that were changed in the last push event, specified by the GitHub webhook call) and the static
  JSON files used by the API will be regenerated.
- If memcached caching is activated, the cache is flushed and repopulated with data from the updated JSON files.

The `/renew-cache` route can be called manually (e.g. via curl) but it is usually also set up as a webhook in the
metadata repository to be triggered automatically upon each push event to the main branch.

The response from the `/renew-cache` route will **not** contain the results of the cache renewal itself, since this is
done in the background. If `SLACK_WEBHOOK_URL` is set in the configuration and any errors or warnings occur, a message
with the results of the cache renewal will be sent to the specified Slack channel when the task is finished. Messages
from the task will also be logged to the celery worker log.

## Bumping the version number

If you want to bump the app version number, update the `version` field in [`pyproject.toml`](pyproject.toml). If you
change the major version, run [`set_version.sh`](set_version.sh) to automatically update all version references in the
URLs in the [README file](README.md).

## Deployment (SBX-specific)

Set up the metadata-api app by following the [installation instructions](../README.md#installation) in the README file
to install the dependencies. Don't forget to add your own configuration to the app as described under
[Configuration](../README.md#configuration).

### Setting up the metadata repository

- [Create a deploy
  key](https://docs.github.com/en/authentication/connecting-to-github-with-ssh/managing-deploy-keys#set-up-deploy-keys),
  add it to the [metadata repository](https://github.com/spraakbanken/metadata) and [edit your ssh
  configuration](https://docs.github.com/en/authentication/connecting-to-github-with-ssh/managing-deploy-keys#using-multiple-repositories-on-one-server).

- Clone the metadata repository with ssh and the host set in the ssh configuration:

  ```bash
  git clone git@github.com-metadata:spraakbanken/metadata.git
  ```

### Setting up the services

- Install [Redis](https://redis.io/) (used as broker for Celery background tasks) and
  [Memcached](https://memcached.org/) (for optional caching).

- Create a directory where Redis can store data and add it to the Redis configuration file, e.g.:

  ```bash
  mkdir /home/fksbwww/redisdata
  echo "dir /home/fksbwww/redisdata" >> /home/fksbwww/redis-install/redis.conf
  ```

- Add entries in supervisord config for the metadata-api, the celery worker, redis and memcached, e.g:

  ```bash
  [program:metadata]
  directory=%(ENV_HOME)s/metadata-api/dev/
<<<<<<< HEAD
  command=%(ENV_HOME)s/metadata-api/dev/.venv/bin/uvicorn --app-dir %(ENV_HOME)s/metadata-api/dev --root-path /ws/metadata/dev --host "localhost" --port 1337 --workers 4 metadata_api.main:app
=======
  command=%(ENV_HOME)s/metadata-api/dev/.venv/bin/uvicorn --app-dir %(ENV_HOME)s/metadata-api/dev --root-path /ws/metadata/dev --host "localhost" --port 1337 --workers 4  --proxy-headers --forwarded-allow-ips=* metadata_api.main:app
>>>>>>> 59cd6cef
  redirect_stderr=true
  stopasgroup=true

  [program:metadata-celery]
  command=%(ENV_HOME)s/metadata-api/dev/.venv/bin/celery -A metadata_api.tasks worker --loglevel=INFO
  directory=%(ENV_HOME)s/metadata-api/dev/
  redirect_stderr=true
  stopasgroup=true
  killasgroup=true

  [program:redis-metadata]
  command=%(ENV_HOME)s/redis-install/src/redis-server %(ENV_HOME)s/redis-install/redis.conf
  redirect_stderr=true

  [program:memcached-metadata]
  command=%(ENV_HOME)s/memcached-jox/memcached-install/bin/memcached -v
  redirect_stderr=true
  ```

- Update supervisord and start the services with `supervisorctl update`.

### Final setup steps

- When the app is up and running, call the `/renew-cache` route in order to create the necessary JSON files and populate
  the cache.

- Store Datacite login credentials in `/home/fksbwww/.netrc` (check [pid_creation.md](docs/pid_creation.md) for more
  info).

- Set up cron jobs that periodically run `gen_pids.sh` to add DOIs to resources and update Datacite. The following cron
  jobs are run on `fksbwww@k2`:

  ```bash
  # Generate pids every night
  5 1 * * * cd /home/fksbwww/metadata-api/v3 && ./gen_pids.sh --analyses --noupdate > /dev/null
  # Update Datacite metadata once per week
  15 23 * * 0 cd /home/fksbwww/metadata-api/v3 && ./gen_pids.sh > /dev/null
  ```<|MERGE_RESOLUTION|>--- conflicted
+++ resolved
@@ -22,13 +22,8 @@
 Logging is configured via environment variables in `metadata_api/settings.py`. Important variables:
 
 - `LOG_LEVEL` (default: `INFO`)
-<<<<<<< HEAD
-- `LOG_TO_FILE` (default: `True`): If `True`, logs are saved to `logs/metadata_api_<DATE>.log`. If `False`, logs are
-  sent only to stdout.
-=======
 - `LOG_TO_FILE` (default: `True`): Logs always go to stdout; if `True`, they are also saved to
   `logs/metadata_api_<DATE>.log`.
->>>>>>> 59cd6cef
 
 When running the development server (`python run.py`), logs are always sent to the console and the log level is set to
 `DEBUG`. The log level can be changed with the `--log-level` argument.
@@ -110,11 +105,7 @@
   ```bash
   [program:metadata]
   directory=%(ENV_HOME)s/metadata-api/dev/
-<<<<<<< HEAD
-  command=%(ENV_HOME)s/metadata-api/dev/.venv/bin/uvicorn --app-dir %(ENV_HOME)s/metadata-api/dev --root-path /ws/metadata/dev --host "localhost" --port 1337 --workers 4 metadata_api.main:app
-=======
   command=%(ENV_HOME)s/metadata-api/dev/.venv/bin/uvicorn --app-dir %(ENV_HOME)s/metadata-api/dev --root-path /ws/metadata/dev --host "localhost" --port 1337 --workers 4  --proxy-headers --forwarded-allow-ips=* metadata_api.main:app
->>>>>>> 59cd6cef
   redirect_stderr=true
   stopasgroup=true
 
