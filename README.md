--- conflicted
+++ resolved
@@ -1,10 +1,6 @@
 This repo contains several components:
-<<<<<<< HEAD
-* **/metadata-api** - a REST-API that serves meta data for SB's corpora, lexicons and models (mainly used by our site at spraakbanken.gu.se). For documentation see below.
-=======
+
 * **/metadata-api** - a REST-API that serves meta data for SB's corpora, lexicons, models, and analyses (mainly used by our site at spraakbanken.gu.se). For documentation see below.
-* **/parse/create_metashare.py** - a script that creates metashare files for our Clarin repo
->>>>>>> a91d322d
 * **/parse/gen_pids.py** - a Python script that generates new PIDs (Datacite DOIs) by reading our metadata YAML-files and registering resources at Datacite. For documentation see below (after the metadata-api documentation).
 * **/parse/parse_yaml.py** - a sript that prepares data for the REST-API
 * **update_metadata.sh** - a shell script that runs periodically on the server and calls and starts the other components. It also handles all the git stuff as both gen_pids.py and parse_yaml.py works with our [metadata](https://github.com/spraakbanken/metadata) repository
